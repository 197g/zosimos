--- conflicted
+++ resolved
@@ -50,12 +50,9 @@
 default-features = false
 features = ["png"]
 
-<<<<<<< HEAD
-=======
 [[test]]
 name = "blend"
 
->>>>>>> 94e0ff64
 [[test]]
 name = "direct"
 
