--- conflicted
+++ resolved
@@ -877,147 +877,6 @@
                 self.pool_plan.plan.insert(dst, key);
             }
         }
-<<<<<<< HEAD
-        // eprintln!("buf{:?} -> img{:?} ({:?})", source_buffer, target_image, size);
-
-        self.push(Low::ReadBuffer {
-            source_buffer,
-            source_layout: regmap.buffer_layout,
-            size,
-            offset: (0, 0),
-            target_image,
-        })
-    }
-
-    fn texture_view(&mut self, dst: Texture) -> Result<usize, LaunchError> {
-        let texture = self
-            .texture_map
-            .get(&dst)
-            .ok_or_else(|| LaunchError::InternalCommandError(line!()))?
-            .device;
-
-        let descriptor = TextureViewDescriptor { texture };
-
-        self.instructions.extend_one(Low::TextureView(descriptor));
-        let id = self.texture_views;
-        self.texture_views += 1;
-
-        // eprintln!("Texture {:?} (Device {:?}) in View {:?}", dst, texture, id);
-
-        Ok(id)
-    }
-
-    fn make_quad_bind_group(&mut self) -> usize {
-        let bind_group_layouts = &mut self.bind_group_layouts;
-        let instructions = &mut self.instructions;
-        *self.quad_group_layout.get_or_insert_with(|| {
-            let descriptor = BindGroupLayoutDescriptor {
-                entries: vec![wgpu::BindGroupLayoutEntry {
-                    binding: 0,
-                    visibility: wgpu::ShaderStages::VERTEX,
-                    ty: wgpu::BindingType::Buffer {
-                        has_dynamic_offset: false,
-                        min_binding_size: None,
-                        ty: wgpu::BufferBindingType::Uniform,
-                    },
-                    count: None,
-                }],
-            };
-
-            instructions.extend_one(Low::BindGroupLayout(descriptor));
-            let descriptor_id = *bind_group_layouts;
-            *bind_group_layouts += 1;
-            descriptor_id
-        })
-    }
-
-    fn make_generic_fragment_bind_group(&mut self) -> usize {
-        let bind_group_layouts = &mut self.bind_group_layouts;
-        let instructions = &mut self.instructions;
-        *self.fragment_data_group_layout.get_or_insert_with(|| {
-            let descriptor = BindGroupLayoutDescriptor {
-                entries: vec![wgpu::BindGroupLayoutEntry {
-                    binding: 0,
-                    visibility: wgpu::ShaderStages::FRAGMENT,
-                    ty: wgpu::BindingType::Buffer {
-                        has_dynamic_offset: false,
-                        min_binding_size: None,
-                        ty: wgpu::BufferBindingType::Uniform,
-                    },
-                    count: None,
-                }],
-            };
-
-            instructions.extend_one(Low::BindGroupLayout(descriptor));
-            let descriptor_id = *bind_group_layouts;
-            *bind_group_layouts += 1;
-            descriptor_id
-        })
-    }
-
-    fn make_paint_group_layout(&mut self) -> usize {
-        let bind_group_layouts = &mut self.bind_group_layouts;
-        let instructions = &mut self.instructions;
-        *self.paint_group_layout.get_or_insert_with(|| {
-            let descriptor = BindGroupLayoutDescriptor {
-                entries: vec![
-                    wgpu::BindGroupLayoutEntry {
-                        binding: 0,
-                        visibility: wgpu::ShaderStages::FRAGMENT,
-                        ty: wgpu::BindingType::Texture {
-                            multisampled: false,
-                            sample_type: wgpu::TextureSampleType::Float { filterable: true },
-                            view_dimension: wgpu::TextureViewDimension::D2,
-                        },
-                        count: None,
-                    },
-                    wgpu::BindGroupLayoutEntry {
-                        binding: 1,
-                        visibility: wgpu::ShaderStages::FRAGMENT,
-                        ty: wgpu::BindingType::Sampler {
-                            filtering: true,
-                            comparison: false,
-                        },
-                        count: None,
-                    },
-                ],
-            };
-
-            instructions.extend_one(Low::BindGroupLayout(descriptor));
-            let descriptor_id = *bind_group_layouts;
-            *bind_group_layouts += 1;
-            descriptor_id
-        })
-    }
-
-    fn make_stage_group(&mut self, binding: u32) -> usize {
-        use shaders::stage::StageKind;
-        let bind_group_layouts = &mut self.bind_group_layouts;
-        let instructions = &mut self.instructions;
-
-        // For encoding we have two extra bindings, sampler and in_texture.
-        let encode: bool = binding > StageKind::ALL.len() as u32;
-
-        *self.stage_group_layout.entry(binding).or_insert_with(|| {
-            let mut entries = vec![];
-            for (num, kind) in StageKind::ALL.iter().enumerate() {
-                let i = num as u32;
-                if i != binding {
-                    continue;
-                }
-
-                entries.push(wgpu::BindGroupLayoutEntry {
-                    binding: i,
-                    visibility: wgpu::ShaderStages::FRAGMENT,
-                    ty: wgpu::BindingType::StorageTexture {
-                        access: wgpu::StorageTextureAccess::ReadOnly,
-                        format: kind.texture_format(),
-                        view_dimension: wgpu::TextureViewDimension::D2,
-                    },
-                    count: None,
-                });
-            }
-=======
 
         Ok(self)
     }
@@ -1025,7 +884,6 @@
     /// Really launch, potentially failing if configuration or inputs were missing etc.
     pub fn launch(mut self, adapter: &wgpu::Adapter) -> Result<run::Execution, LaunchError> {
         let request = adapter.request_device(&self.program.device_descriptor(), None);
->>>>>>> 94e0ff64
 
         // For all inputs check that they have now been supplied.
         for high in &self.program.ops {
@@ -1033,230 +891,11 @@
                 if self.pool_plan.get_texture(register).is_none() {
                     return Err(LaunchError::InternalCommandError(line!()));
                 }
-<<<<<<< HEAD
-
-                entries.push(wgpu::BindGroupLayoutEntry {
-                    binding: i,
-                    visibility: wgpu::ShaderStages::FRAGMENT,
-                    ty: wgpu::BindingType::StorageTexture {
-                        access: wgpu::StorageTextureAccess::WriteOnly,
-                        format: kind.texture_format(),
-                        view_dimension: wgpu::TextureViewDimension::D2,
-                    },
-                    count: None,
-                });
             }
-
-            if encode {
-                entries.push(wgpu::BindGroupLayoutEntry {
-                    binding: 32,
-                    visibility: wgpu::ShaderStages::FRAGMENT,
-                    ty: wgpu::BindingType::Texture {
-                        multisampled: false,
-                        sample_type: wgpu::TextureSampleType::Float { filterable: true },
-                        view_dimension: wgpu::TextureViewDimension::D2,
-                    },
-                    count: None,
-                });
-
-                entries.push(wgpu::BindGroupLayoutEntry {
-                    binding: 33,
-                    visibility: wgpu::ShaderStages::FRAGMENT,
-                    ty: wgpu::BindingType::Sampler {
-                        filtering: true,
-                        comparison: false,
-                    },
-                    count: None,
-                });
-            }
-
-            let descriptor = BindGroupLayoutDescriptor { entries };
-            instructions.extend_one(Low::BindGroupLayout(descriptor));
-            let descriptor_id = *bind_group_layouts;
-            *bind_group_layouts += 1;
-            descriptor_id
-        })
-    }
-
-    fn make_paint_layout(&mut self, desc: &SimpleRenderPipelineDescriptor) -> usize {
-        let quad_bind_group = self.make_quad_bind_group();
-        let paint_bind_group = match desc.fragment_texture {
-            TextureBind::Texture(_) => self.make_paint_group_layout(),
-            TextureBind::PreComputedGroup { layout, .. } => layout,
-        };
-
-        let mut bind_group_layouts = vec![quad_bind_group, paint_bind_group];
-
-        if let BufferBind::None = desc.fragment_bind_data {
-            let layouts = &mut self.pipeline_layouts;
-            let instructions = &mut self.instructions;
-
-            *self.paint_pipeline_layout.get_or_insert_with(|| {
-                let descriptor = PipelineLayoutDescriptor {
-                    bind_group_layouts,
-                    push_constant_ranges: &[],
-                };
-
-                instructions.extend_one(Low::PipelineLayout(descriptor));
-                let descriptor_id = *layouts;
-                *layouts += 1;
-                descriptor_id
-            })
-        } else {
-            bind_group_layouts.push(self.make_generic_fragment_bind_group());
-
-            let layouts = &mut self.pipeline_layouts;
-            let instructions = &mut self.instructions;
-
-            let descriptor = PipelineLayoutDescriptor {
-                bind_group_layouts,
-                push_constant_ranges: &[],
-            };
-
-            instructions.extend_one(Low::PipelineLayout(descriptor));
-            let descriptor_id = *layouts;
-            *layouts += 1;
-            descriptor_id
-=======
-            }
->>>>>>> 94e0ff64
-        }
-
-<<<<<<< HEAD
-    fn shader(&mut self, desc: ShaderDescriptor) -> Result<usize, LaunchError> {
-        self.instructions.extend_one(Low::Shader(desc));
-        let idx = self.shaders;
-        self.shaders += 1;
-        Ok(idx)
-    }
-
-    fn fragment_shader(
-        &mut self,
-        kind: Option<FragmentShader>,
-        source: Cow<'static, [u32]>,
-    ) -> Result<usize, LaunchError> {
-        if let Some(&shader) = kind.and_then(|k| self.fragment_shaders.get(&k)) {
-            return Ok(shader);
-        }
-
-        self.shader(ShaderDescriptor {
-            name: "",
-            source_spirv: source,
-        })
-    }
-
-    fn vertex_shader(
-        &mut self,
-        kind: Option<VertexShader>,
-        source: Cow<'static, [u32]>,
-    ) -> Result<usize, LaunchError> {
-        if let Some(&shader) = kind.and_then(|k| self.vertex_shaders.get(&k)) {
-            return Ok(shader);
-        }
-
-        self.shader(ShaderDescriptor {
-            name: "",
-            source_spirv: source,
-        })
-    }
-
-    #[rustfmt::skip]
-    fn simple_quad_buffer(&mut self) -> DeviceBuffer {
-        let buffers = &mut self.buffers;
-        let instructions = &mut self.instructions;
-        *self.simple_quad_buffer.get_or_insert_with(|| {
-            // Sole quad!
-            let content: &'static [f32; 8] = &[
-                1.0, 1.0,
-                1.0, 0.0,
-                0.0, 1.0,
-                0.0, 0.0,
-            ];
-
-            let descriptor = BufferDescriptorInit {
-                usage: BufferUsage::InVertices,
-                content: bytemuck::cast_slice(content).into(),
-            };
-
-            instructions.extend_one(Low::BufferInit(descriptor));
-
-            let buffer = *buffers;
-            *buffers += 1;
-            DeviceBuffer(buffer)
-        })
-    }
-
-    fn simple_render_pipeline(
-        &mut self,
-        desc: &SimpleRenderPipelineDescriptor,
-    ) -> Result<usize, LaunchError> {
-        let layout = self.make_paint_layout(desc);
-        let format = match desc.pipeline_target {
-            PipelineTarget::Texture(texture) => {
-                let format = self.texture_map[&texture].format.format;
-                // eprintln!("Target texture {:?} with format {:?}", texture, format);
-                format
-            }
-            PipelineTarget::PreComputedGroup { target_format } => {
-                // eprintln!("Target attachment with format {:?}", target_format);
-                target_format
-            }
-        };
-
-        let (vertex, vertex_entry_point) = match desc.vertex {
-            ShaderBind::ShaderMain(shader) => (shader, "main"),
-            ShaderBind::Shader { id, entry_point } => (id, entry_point),
-        };
-        let (fragment, fragment_entry_point) = match desc.fragment {
-            ShaderBind::ShaderMain(shader) => (shader, "main"),
-            ShaderBind::Shader { id, entry_point } => (id, entry_point),
-        };
-
-        self.instructions
-            .extend_one(Low::RenderPipeline(RenderPipelineDescriptor {
-                vertex: VertexState {
-                    entry_point: vertex_entry_point,
-                    vertex_module: vertex,
-                },
-                fragment: FragmentState {
-                    entry_point: fragment_entry_point,
-                    fragment_module: fragment,
-                    targets: vec![wgpu::ColorTargetState {
-                        blend: Some(wgpu::BlendState::REPLACE),
-                        write_mask: wgpu::ColorWrites::ALL,
-                        format,
-                    }],
-                },
-                primitive: PrimitiveState::TriangleStrip,
-                layout,
-            }));
-
-        let pipeline = self.render_pipelines;
-        self.render_pipelines += 1;
-        Ok(pipeline)
-    }
-
-    fn make_sampler(&mut self, descriptor: SamplerDescriptor) -> usize {
-        let instructions = &mut self.instructions;
-        let sampler = &mut self.sampler;
-        *self
-            .known_samplers
-            .entry(descriptor)
-            .or_insert_with_key(|desc| {
-                let sampler_id = *sampler;
-                instructions.extend_one(Low::Sampler(SamplerDescriptor {
-                    address_mode: desc.address_mode,
-                    border_color: desc.border_color,
-                    resize_filter: desc.resize_filter,
-                }));
-                *sampler += 1;
-                sampler_id
-            })
-    }
-=======
+        }
+
         // Bind remaining outputs.
         self = self.bind_remaining_outputs()?;
->>>>>>> 94e0ff64
 
         let (device, queue) = match block_on(request, None) {
             Ok(tuple) => tuple,
